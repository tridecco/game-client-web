--- conflicted
+++ resolved
@@ -1918,15 +1918,10 @@
    */
   _addNetworkListeners() {
     const timeRemainingListener = (data) => {
-<<<<<<< HEAD
-      if (data.timeRemaining === 10) {
-        this.ui.showGamePhase("10 Seconds Remaining", 1000);
-
-        this.audio.play("countdown");
-=======
       if (data.timeRemaining === 15) {
         this.ui.showGamePhase("15 seconds remaining", 2000);
->>>>>>> 0d52676d
+      } else if (data.timeRemaining === 10) {
+        this.audio.play("countdown");
       } else if (data.timeRemaining === 5) {
         this.ui.showGamePhase("5 seconds remaining", 4500, "red", true);
       } else if (data.timeRemaining === 0) {
